--- conflicted
+++ resolved
@@ -50,34 +50,8 @@
           {/if}
         </div>
         <div class="col-start-3">
-<<<<<<< HEAD
-          <div class="bg-base-200 text-base-content">
-            <Card>
-              <:header>
-                Summary
-              </:header>
-              <div class="content leading-loose">
-                <h3 class="text-2xl mt-4">These are all private commissions, meaning: <strong>non-commercial</strong></h3>
-                <p class="mt-4">You're only paying for my service to create the work not copyrights or licensing of the work itself!</p>
-                <h3 class="text-xl mt-4">I will draw</h3>
-                <ul class="list-disc list-inside">
-                  <li>Humans/humanoids</li>
-                  <li>anthros+furries/creatures/monsters/animals</li>
-                  <li>mecha/robots/vehicles</li>
-                  <li>environments/any type of background</li>
-                </ul>
-                <h3 class="text-xl mt-4">I will not draw</h3>
-                <ul class="list-disc list-inside">
-                  <li>NSFW</li>
-                  <li>Fanart</li>
-                </ul>
-              </div>
-            </Card>
-          </div>
-          <div class="shadow bg-base-200 text-base-content p-6">
-=======
           {#if @summary}
-            <div class="shadow-lg bg-base-200 p-2 my-4 rounded">
+            <div class="bg-base-200 text-base-content">
               <Card>
                 <:header>
                   Summary
@@ -86,8 +60,7 @@
               </Card>
             </div>
           {/if}
-          <div class="shadow-lg bg-base-200 p-2 my-4 rounded">
->>>>>>> 541b136b
+          <div class="shadow bg-base-200 text-base-content p-6">
             <h2 class="text-xl">Members</h2>
             <div class="studio-members grid grid-cols-4 gap-1">
               {#for member <- @members}
