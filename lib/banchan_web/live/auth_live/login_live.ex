--- conflicted
+++ resolved
@@ -24,7 +24,6 @@
   def render(assigns) do
     ~F"""
     <AuthLayout flashes={@flash}>
-<<<<<<< HEAD
       <div class="grid grid-cols-1 gap-4">
         <Form
           class="flex flex-col gap-4"
@@ -46,49 +45,6 @@
             icon="lock"
             opts={required: true, type: :password, placeholder: "your_secure_password"}
             focus_label_first={false}
-=======
-      <Form
-        class="flex flex-col gap-4"
-        for={@changeset}
-        action={Routes.user_session_path(Endpoint, :create)}
-        change="change"
-        submit="submit"
-        trigger_action={@trigger_submit}
-      >
-        <h1 class="text-2xl">Log in</h1>
-        <TextInput
-          name={:identifier}
-          icon="at-sign"
-          label="Email or Handle"
-          opts={required: true, placeholder: "youremail@example.com"}
-        />
-        <TextInput
-          name={:password}
-          icon="lock"
-          opts={required: true, type: :password, placeholder: "your_secure_password"}
-        />
-        <TextInput
-          label="2FA Token"
-          name={:mfa_token}
-          icon="smartphone"
-          opts={maxlength: 6, placeholder: "optional"}
-        />
-        <Checkbox name={:remember_me} label="Keep me logged in for 60 days." />
-        <Submit class="w-full" changeset={@changeset} label="Log in" />
-        <LiveRedirect class="link link-primary" to={Routes.forgot_password_path(Endpoint, :edit)}>
-          Forgot your password?
-        </LiveRedirect>
-      </Form>
-      <div class="divider">OR</div>
-      <div class="flex flex-col gap-4">
-        <div class="mx-auto text-xl">
-          Sign in with...
-        </div>
-        <div class="flex flex-row justify-center gap-2">
-          <Link
-            class="flex flex-row items-center flex-1 gap-2 text-xl btn bg-discord border-discord hover:bg-discord hover:border-discord focus:ring-primary focus:outline-none focus:ring"
-            to={Routes.user_o_auth_path(Endpoint, :request, "discord")}
->>>>>>> 8dabef20
           >
             <:label_end>
               <LiveRedirect
@@ -100,7 +56,7 @@
             </:label_end>
           </TextInput>
           <TextInput
-            label="MFA Token"
+            label="2FA Token"
             name={:mfa_token}
             icon="smartphone"
             opts={maxlength: 6, placeholder: "optional"}
