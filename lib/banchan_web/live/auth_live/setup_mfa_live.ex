defmodule BanchanWeb.SetupMfaLive do
  @moduledoc """
  Account Setup 2FA
  """
  use BanchanWeb, :live_view

  alias Surface.Components.Form

  alias Banchan.Accounts

  alias BanchanWeb.AuthLive.Components.AuthLayout
  alias BanchanWeb.Components.Form.{Submit, TextInput}

  @impl true
  def mount(_params, _session, socket) do
    user = socket.assigns.current_user

    if user.totp_secret do
      secret = Base.encode32(user.totp_secret, padding: false)

      totp_svg =
        NimbleTOTP.otpauth_uri("Banchan:#{user.email}", user.totp_secret, issuer: "Banchan")
        |> EQRCode.encode()
        |> EQRCode.svg(width: 200, padding: "10px", background_color: "white")

      {:ok,
       socket |> assign(qrcode_svg: totp_svg, secret: secret, totp_activated: user.totp_activated)}
    else
      {:ok, socket |> assign(qrcode_svg: nil, secret: nil, totp_activated: false)}
    end
  end

  @impl true
  def handle_event("setup_mfa", _, socket) do
    user = socket.assigns.current_user

    if user.totp_activated == true do
      socket =
        socket
        |> put_flash(:info, "TOTP already activated")
        |> redirect(to: ~p"/2fa_setup")

      {:noreply, socket}
    end

    case Accounts.generate_totp_secret(user) do
      {:ok, _} ->
        socket =
          socket
          |> put_flash(:info, "2FA token generated successfully")
          |> redirect(to: ~p"/2fa_setup")

        {:noreply, socket}
    end
  end

  @impl true
  def handle_event("deactivate_mfa", %{"user" => u}, socket) do
    user = socket.assigns.current_user

    if user.totp_activated do
      case Accounts.deactivate_totp(user, u["password"]) do
        {:ok, _} ->
          socket =
            socket
            |> put_flash(:info, "2FA token deactivated")
            |> push_navigate(to: ~p"/2fa_setup")

          {:noreply, socket}

        {:error, :invalid_password} ->
          socket =
            socket
            |> put_flash(:error, "Invalid password")
            |> push_navigate(to: ~p"/2fa_setup")

          {:noreply, socket}
      end
    else
      socket =
        socket
        |> put_flash(:error, "TOTP not activated")
        |> redirect(to: ~p"/2fa_setup")

      {:noreply, socket}
    end
  end

  @impl true
  def handle_event("confirm_mfa", val, socket) do
    user = socket.assigns.current_user

    if user.totp_activated do
      socket =
        socket
        |> put_flash(:info, "TOTP already activated")
        |> redirect(to: ~p"/2fa_setup")

      {:noreply, socket}
    end

    case Accounts.activate_totp(
           user,
           val["user"]["token"]
         ) do
      {:ok, _} ->
        socket =
          socket
          |> put_flash(:info, "2FA token activated")
          |> redirect(to: ~p"/2fa_setup")

        {:noreply, socket}

      {:error, :invalid_token} ->
        socket =
          socket
          |> put_flash(:error, "Invalid 2FA token")
          |> redirect(to: ~p"/2fa_setup")

        {:noreply, socket}
    end
  end

  @impl true
  def render(assigns) do
    ~F"""
    <AuthLayout flashes={@flash}>
      {#if @qrcode_svg && !@totp_activated}
<<<<<<< HEAD
        <div class="grid grid-cols-1 gap-2">
          <h1 class="text-2xl">Your QR Code</h1>
          <span class="text-sm opacity-75">Scan the QR code below with your MFA app.</span>
          <div class="py-4">{raw(@qrcode_svg)}</div>
          <span>No QR code reader?</span>
          <span class="text-sm opacity-75">
            Input the following value in your MFA app:
          </span>
          <div class="flex flex-row items-center input">
            <span class="font-mono tracking-wide">
              {@secret}
            </span>
          </div>
          <div class="divider" />
          <h1 class="text-2xl">Confirm MFA 6-digit OTP</h1>
          <Form class="flex flex-col gap-4" for={%{}} as={:user} submit="confirm_mfa">
            <TextInput name={:token} label="One Time Password" opts={required: true} />
            <Submit class="w-full" label="Activate" />
          </Form>
        </div>
      {#elseif @qrcode_svg && @totp_activated}
        <div class="grid grid-cols-1 gap-2">
          <h1 class="text-2xl">You have MFA enabled</h1>
          <Form for={%{}} as={:user} submit="deactivate_mfa">
            <TextInput name={:password} label="Current Password" opts={required: true, type: "password"} />
            <Submit class="w-full btn-error" label="Deactivate MFA" />
          </Form>
        </div>
      {#else}
        <div class="grid grid-cols-1 gap-2">
          <h1 class="text-2xl">MFA Setup</h1>
          <Form for={%{}} as={:user} submit="setup_mfa" class="grid grid-cols-1 gap-2">
            <span class="opacity-75">Set up MFA to protect your account and add an extra layer of security.</span>
            <Submit class="w-full" label="Set up MFA" />
          </Form>
        </div>
=======
        <h1 class="text-2xl">Your QR Code</h1>
        <br>
        {raw(@qrcode_svg)}
        <br>
        No QR code reader? Input the following value in your 2FA app:
        <br>
        {@secret}
        <div class="divider" />
        <h1 class="text-2xl">Confirm 2FA 6-digit OTP</h1>
        <Form class="flex flex-col gap-4" for={%{}} as={:user} submit="confirm_mfa">
          <TextInput name={:token} label="One Time Password" opts={required: true} />
          <Submit class="w-full" label="Activate" />
        </Form>
      {#elseif @qrcode_svg && @totp_activated}
        <h1 class="text-2xl">You have 2FA enabled</h1>
        <Form for={%{}} as={:user} submit="deactivate_mfa">
          <TextInput name={:password} label="Current Password" opts={required: true, type: "password"} />
          <Submit class="w-full btn-error" label="Deactivate 2FA" />
        </Form>
      {#else}
        <h1 class="text-2xl">2FA Setup</h1>
        <Form for={%{}} as={:user} submit="setup_mfa">
          You do not have 2FA enabled.
          <Submit class="w-full" label="Set up 2FA" />
        </Form>
>>>>>>> 8dabef20
      {/if}
    </AuthLayout>
    """
  end
end<|MERGE_RESOLUTION|>--- conflicted
+++ resolved
@@ -126,14 +126,13 @@
     ~F"""
     <AuthLayout flashes={@flash}>
       {#if @qrcode_svg && !@totp_activated}
-<<<<<<< HEAD
         <div class="grid grid-cols-1 gap-2">
           <h1 class="text-2xl">Your QR Code</h1>
-          <span class="text-sm opacity-75">Scan the QR code below with your MFA app.</span>
+          <span class="text-sm opacity-75">Scan the QR code below with your 2FA app.</span>
           <div class="py-4">{raw(@qrcode_svg)}</div>
           <span>No QR code reader?</span>
           <span class="text-sm opacity-75">
-            Input the following value in your MFA app:
+            Input the following value in your 2FA app:
           </span>
           <div class="flex flex-row items-center input">
             <span class="font-mono tracking-wide">
@@ -141,7 +140,7 @@
             </span>
           </div>
           <div class="divider" />
-          <h1 class="text-2xl">Confirm MFA 6-digit OTP</h1>
+          <h1 class="text-2xl">Confirm 2FA 6-digit OTP</h1>
           <Form class="flex flex-col gap-4" for={%{}} as={:user} submit="confirm_mfa">
             <TextInput name={:token} label="One Time Password" opts={required: true} />
             <Submit class="w-full" label="Activate" />
@@ -149,47 +148,20 @@
         </div>
       {#elseif @qrcode_svg && @totp_activated}
         <div class="grid grid-cols-1 gap-2">
-          <h1 class="text-2xl">You have MFA enabled</h1>
+          <h1 class="text-2xl">You have 2FA enabled</h1>
           <Form for={%{}} as={:user} submit="deactivate_mfa">
             <TextInput name={:password} label="Current Password" opts={required: true, type: "password"} />
-            <Submit class="w-full btn-error" label="Deactivate MFA" />
+            <Submit class="w-full btn-error" label="Deactivate 2FA" />
           </Form>
         </div>
       {#else}
         <div class="grid grid-cols-1 gap-2">
-          <h1 class="text-2xl">MFA Setup</h1>
+          <h1 class="text-2xl">2FA Setup</h1>
           <Form for={%{}} as={:user} submit="setup_mfa" class="grid grid-cols-1 gap-2">
-            <span class="opacity-75">Set up MFA to protect your account and add an extra layer of security.</span>
-            <Submit class="w-full" label="Set up MFA" />
+            <span class="opacity-75">Set up 2FA to protect your account and add an extra layer of security.</span>
+            <Submit class="w-full" label="Set up 2FA" />
           </Form>
         </div>
-=======
-        <h1 class="text-2xl">Your QR Code</h1>
-        <br>
-        {raw(@qrcode_svg)}
-        <br>
-        No QR code reader? Input the following value in your 2FA app:
-        <br>
-        {@secret}
-        <div class="divider" />
-        <h1 class="text-2xl">Confirm 2FA 6-digit OTP</h1>
-        <Form class="flex flex-col gap-4" for={%{}} as={:user} submit="confirm_mfa">
-          <TextInput name={:token} label="One Time Password" opts={required: true} />
-          <Submit class="w-full" label="Activate" />
-        </Form>
-      {#elseif @qrcode_svg && @totp_activated}
-        <h1 class="text-2xl">You have 2FA enabled</h1>
-        <Form for={%{}} as={:user} submit="deactivate_mfa">
-          <TextInput name={:password} label="Current Password" opts={required: true, type: "password"} />
-          <Submit class="w-full btn-error" label="Deactivate 2FA" />
-        </Form>
-      {#else}
-        <h1 class="text-2xl">2FA Setup</h1>
-        <Form for={%{}} as={:user} submit="setup_mfa">
-          You do not have 2FA enabled.
-          <Submit class="w-full" label="Set up 2FA" />
-        </Form>
->>>>>>> 8dabef20
       {/if}
     </AuthLayout>
     """
